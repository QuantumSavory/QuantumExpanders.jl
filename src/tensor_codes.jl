--- conflicted
+++ resolved
@@ -1,25 +1,9 @@
-<<<<<<< HEAD
-using Nemo
-using Nemo: zzModRingElem, MatSpace, zero_matrix, base_ring, lift
-using Oscar
-using LinearAlgebra
-using Random
-=======
 const Z2Matrix = zzModMatrix
->>>>>>> 052a2556
 
 """
 Generate a random binary parity check matrix for *classical component codes* used in
 quantum Tanner code construction [leverrier2022quantum](@cite).
 
-<<<<<<< HEAD
-const Z2Matrix = zzModMatrix
-
-"""
-    uniformly_random_code_checkmatrix(ρ, Δ)
-
-Generate a random binary parity check matrix with rate ρ and block length Δ
-=======
 ## Local Component Codes
 
 The random classical code generation is essential for building quantum Tanner codes as
@@ -48,16 +32,11 @@
 ```
 
 is ``\\Delta^{3/2-\\varepsilon}``-robust with ``\\Delta^{\\gamma}``-resistance to puncturing.
->>>>>>> 052a2556
 
 # Example
 
 ```jldoctest example
-<<<<<<< HEAD
-julia> using QuantumExpanders: uniformly_random_code_checkmatrix # hide
-=======
 julia> using QuantumExpanders: uniformly_random_code_checkmatrix;
->>>>>>> 052a2556
 
 julia> H = uniformly_random_code_checkmatrix(0.5, 10)
 [0   0   1   1   0   0   1   1   0   1]
@@ -66,29 +45,14 @@
 [1   1   1   0   0   1   0   1   1   1]
 [0   0   0   1   1   1   0   0   1   0]
 ```
-<<<<<<< HEAD
-=======
 
 ### Arguments
 - `ρ::Real`: Target rate of the classical component code, determining the code's dimension relative to its block length.
 - `Δ::Integer`: Block length of the classical component code, corresponding to the size of the generating sets in the underlying Cayley graph structure.
->>>>>>> 052a2556
 """
 function uniformly_random_code_checkmatrix(ρ, Δ)
     @assert 0<ρ<1
     r = Int(floor(ρ*Δ))
-<<<<<<< HEAD
-    uniformly_random_code_checkmatrix(r, Δ)
-end
-
-"""
-    uniformly_random_code_checkmatrix(r, Δ)
-
-Generate a random r×Δ binary parity check matrix of full rank.
-"""
-function uniformly_random_code_checkmatrix(r::Integer, Δ)
-=======
->>>>>>> 052a2556
     R, _ = residue_ring(ZZ, 2)
     M = matrix_space(R, r, Δ)
     local H
@@ -100,11 +64,6 @@
 end
 
 """
-<<<<<<< HEAD
-    dual_code(H)
-
-Compute the dual code generator matrix for a given parity check matrix.
-=======
 Compute the generator matrix of the *dual code* for classical component codes in quantum
 Tanner construction [leverrier2022quantum](@cite). We work with pairs of classical codes and
 their duals to construct quantum CSS codes. The dual code relationship is crucial because
@@ -127,7 +86,6 @@
 *Theorem 18* of [leverrier2022quantum](@cite) requires that both the component codes and
 their duals have sufficiently large minimum distances, which is achieved with high probability
 when the codes are randomly generated as specified.
->>>>>>> 052a2556
 
 # Example
 
@@ -146,58 +104,6 @@
 julia> G * transpose(H) == zero_matrix(base_ring(G), size(G, 1), size(H, 1))
 true
 ```
-<<<<<<< HEAD
-"""
-function dual_code(H::Z2Matrix)
-    null = nullspace(H)[2]
-    @assert all(iszero, H * null)
-    transpose(null)
-end
-function dual_code(H)
-    r, Δ = size(H)
-    R, _ = residue_ring(ZZ, 2)
-    H = matrix_space(R, r, Δ)(R.(H))
-    dual_code(H)
-end
-
-"""
-    kron(l::Z2Matrix, r::Z2Matrix)
-
-Compute the Kronecker product of two binary matrices over GF(2).
-
-Both `l` and `r` must be matrices of type `Z2Matrix`, i.e., `Nemo.zzModMatrix`
-over the ring GF(2).
-
-# Example
-
-```jldoctest
-julia> using Nemo; R, _ = residue_ring(ZZ, 2);
-
-julia> A = matrix(R, 2, 2, [1, 0, 0, 1])
-
-julia> B = matrix(R, 1, 2, [1, 1]);
-
-julia> kron(A, B)
-[1   1   0   0]
-[0   0   1   1]
-
-"""
-function LinearAlgebra.kron(l::Z2Matrix, r::Z2Matrix)
-    l1, l2 = size(l)
-    r1, r2 = size(r)
-    s1 = l1 * r1
-    s2 = l2 * r2
-    M = matrix_space(base_ring(l), s1, s2)
-    M(kron(Matrix(l), Matrix(r)))
-end
-
-"""Check that two binary parity check matrices X and Z result in a good CSS code
-(i.e., commutation constraints are fulfilled)"""
-function good_css(X::Union{Z2Matrix,AbstractMatrix{Bool}}, Z::Union{Z2Matrix,AbstractMatrix{Bool}})
-    x = convert_to_bool(X)
-    z = convert_to_bool(Z)
-    _good_css_check(x, z)
-=======
 
 ### Arguments
 - `H::zzModMatrix`: Parity check matrix of a classical linear code, typically one of the component codes ``C_A`` or ``C_B``.
@@ -251,7 +157,6 @@
     s2 = l2*r2
     M = matrix_space(base_ring(l), s1, s2)
     M(kron(Matrix(l), Matrix(r)))
->>>>>>> 052a2556
 end
 
 """Check that two binary parity check matrices X and Z result in a good CSS code
@@ -271,14 +176,6 @@
 convert_to_bool(M::AbstractAlgebra.Generic.MatSpaceElem{Bool}) = Matrix{Bool}(M)
 convert_to_bool(M::AbstractMatrix{<:Bool}) = Matrix{Bool}(M)
 
-<<<<<<< HEAD
-function _good_css_check(X, Z)
-    stab = css(X, Z)
-    good_css(stab)
-end
-
-=======
->>>>>>> 052a2556
 """Create a CSS code from two binary parity check matrices, X and Z"""
 function css(X, Z)
     Xb = Matrix{Bool}(convert_to_bool(X))
