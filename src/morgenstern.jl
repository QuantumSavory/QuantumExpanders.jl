<<<<<<< HEAD
using Nemo
using Oscar
using Oscar: embed
using LinearAlgebra
using Random

=======
>>>>>>> 052a2556
"""
Finds an irreducible polynomial of the form ``f(x) = x^2 + x + \\varepsilon`` over
the finite field ``\\mathbb{F}_q``.

# Separability

In characteristic 2, the quadratic form ``x^2 + \\varepsilon`` has derivative zero. A polynomial
is separable if and only if it is relatively prime to its derivative [dummit2004abstract](@cite). When
``(f, f') \\neq 1``, the polynomial is inseparable.

When such polynomials are reducible, they have repeated roots:

```jldoctest
julia> using Oscar

julia> 𝔽₂, _ = finite_field(2, 1, "a");

julia> R, x = polynomial_ring(𝔽₂, "x");

julia> f = x^2 + 𝔽₂(1);

julia> derivative(f) == 0
true

julia> gcd(f, derivative(f)) == 1
false

julia> 𝔽₄, _ = finite_field(2, 2, "b");

julia> R₄, y = polynomial_ring(𝔽₄, "y");

julia> factor(y^2 + 𝔽₄(1))
1 * (y + 1)^2
```

The form ``x^2 + x + \\varepsilon`` is used instead because its derivative is 1 (nonzero), ensuring that
all roots are *distinct*.

```jldoctest
julia> using Oscar

julia> 𝔽₂, _ = finite_field(2, 1, :a);

julia> R, x = polynomial_ring(𝔽₂, :x);

julia> f = x^2 + x + 𝔽₂(1);

julia> is_irreducible(f) && is_separable(f) && derivative(f) == 1
true

julia> gcd(f, derivative(f)) == 1
true

julia> g = x^2 + x + 𝔽₂(0);

julia> roots(g)
2-element Vector{FqFieldElem}:
 0
 1
```

# Morgenstern's construction of Ramanujan graphs for even prime power q

The construction requires a [quaternion algebra](https://en.wikipedia.org/wiki/Quaternion_algebra)
over ``\\mathbb{F}_q(x)`` of the form [morgenstern1994existence](@cite):

```math
\\begin{aligned}
\\mathcal{A} = k\\mathbf{1} + k\\mathbf{i} + k\\mathbf{j} + k\\mathbf{ij}, \\quad
\\mathbf{i}^2 = \\mathbf{i} + \\varepsilon, \\quad \\mathbf{j}^2 = x, \\quad \\mathbf{ij} = \\mathbf{ji} + \\mathbf{j}
\\end{aligned}
```

where ``k = \\mathbb{F}_q(x)`` and ``f(x) = x^2 + x + \\varepsilon`` is irreducible over ``\\mathbb{F}_q``.

The norm in this algebra is given by:

```math
\\begin{aligned}
N(a + b\\mathbf{i} + c\\mathbf{j} + d\\mathbf{ij}) = a^2 + b^2\\varepsilon + ab + (c^2 + d^2\\varepsilon + cd)x
\\end{aligned}
```

The "basic norm" elements that generate the Ramanujan graphs are exactly those of the form [morgenstern1994existence](@cite):

```math
\\begin{aligned}
\\xi = 1 + \\gamma\\mathbf{j} + \\delta\\mathbf{ij}, \\quad \\text{where } \\gamma, \\delta \\in \\mathbb{F}_q
\\end{aligned}
```

satisfy

```math
\\begin{aligned}
\\gamma^2 + \\gamma\\delta + \\delta^2\\varepsilon = 1
\\end{aligned}
```

This equation has exactly ``q+1`` solutions in ``\\mathbb{F}_q``, providing the ``q+1`` generators needed 
for ``(q+1)``-regular Ramanujan graphs.

Under the isomorphism ``\\theta: \\mathcal{A} \\to M_2(k)``, these generators map to matrices [morgenstern1994existence](@cite):

```math
\\begin{pmatrix}
1 & \\gamma + \\delta i \\\\
(\\gamma + \\delta i + \\delta)x & 1
\\end{pmatrix}
```

where ``i`` is a root of ``x^2 + x + \\varepsilon = 0``.

The selection of an irreducible polynomial of the form ``x^2 + x + \\varepsilon`` is essential for
defining the quaternion algebra ``\\mathcal{A}``. This algebra is constructed to be *[ramified](https://en.wikipedia.org/wiki/Ramification_(mathematics))*
at the place ``1/x`` (the infinite place) and *split* at a finite place p (where ``p \\neq 1/x``). The
irreducibility of ``f(x)`` over ``\\mathbb{F}_q`` ensures that the algebra is a *skewfield* at the infinite
place, a necessary condition for the construction of a *co-compact lattice* ``\\Gamma(g)`` (see Lemma 3.1 of
[morgenstern1994existence](@cite)) via the *[strong approximation theorem](https://en.wikipedia.org/wiki/Approximation_in_algebraic_groups)*.

# Arguments
- `R`: Polynomial ring ``\\mathbb{F}_q[x]`` used to construct the irreducible polynomial for Morgenstern's quaternion algebra.
"""
function morgenstern_f(R::FqPolyRing)
    x = gen(R)
    count = 0
    while true
        count += 1
        ε = rand(base_ring(R))
        p = x^2+x+ε
        if is_irreducible(p)
            @debug "Found irreducible polynomial after $count attempts: $p"
            return p
        end
    end
end

"""
Internally call the `morgenstern_f` sampler to find an irreducible ``x^2 + x + \\varepsilon \\in \\mathbb{F}_q[x]``.

Find all ``q + 1`` solutions ``(\\gamma, \\delta) \\in \\mathbb{F}_q^2`` to the
``\\gamma^2 + \\gamma\\delta + \\delta^2\\varepsilon = 1``.

## Quaternion Algebra

A [quaternion algebra](https://en.wikipedia.org/wiki/Quaternion_algebra) over ``k = \\mathbb{F}_q(x)`` is
a [skewfield](https://en.wikipedia.org/wiki/Division_ring) ``\\mathcal{A}`` with [center](https://en.wikipedia.org/wiki/Center_(group_theory))
``k`` that has degree four as a vector space over ``k``. In Morgenstern's explicit construction of Ramanujan graphs
for even prime power ``q`` [morgenstern1994existence](@cite), a specific quaternion algebra is defined as

```math
\\begin{aligned}
\\mathscr{A} = k\\mathbf{1} + k\\mathbf{i} + k\\mathbf{j} + k\\mathbf{ij}
\\end{aligned}
```

with relations

```math
\\begin{aligned}
\\mathbf{i}^2 = \\mathbf{i} + \\varepsilon, \\mathbf{j}^2 = x, \\mathbf{ij} = \\mathbf{ji} + \\mathbf{j}
\\end{aligned}
```

The parameter ``\\varepsilon \\in \\mathbb{F}_q`` is chosen so that the polynomial ``f(x) = x^2 + x + \\varepsilon``
is irreducible over ``\\mathbb{F}_q``. This ensures ``\\mathcal{A}`` is a skewfield. The algebra is [ramified](https://en.wikipedia.org/wiki/Ramification_(mathematics))
at the finite place ``x`` and at ``1/x``.

The connection to graph theory arises from studying elements in the *integral set*

```math
\\begin{aligned}
\\mathscr{S} = \\mathbb{F}_q[x]\\mathbf{1} + \\mathbb{F}_q[x]\\mathbf{i} + \\mathbb{F}_q[x]\\mathbf{j} + \\mathbb{F}_q[x]\\mathbf{ij}
\\end{aligned}
```

The "basic norm x+1" elements are defined as

```math
\\begin{aligned}
\\xi = 1 + \\gamma\\mathbf{j} + \\delta\\mathbf{ij}, \\quad \\text{with} \\gamma, \\delta \\in \\mathbb{F}_q,
\\end{aligned}
```

satisfying the norm equation ``N(\\xi) = \\gamma^2 + \\gamma\\delta + \\delta^2\varepsilon = 1``. This equation
has exactly ``q+1`` solutions in ``\\mathbb{F}_q``, parameterizing generators ``\\xi_1, \\dots, \\xi_{q+1}``. These
generators define a [free product](https://en.wikipedia.org/wiki/Free_product) group 

```math
\\begin{aligned}
A(x) = \\langle \\xi_1 \\rangle * \\langle \\xi_2 \\rangle * \\cdots * \\langle \\xi_{q+1} \\rangle
\\end{aligned}
```

which acts simply transitively on the ``q+1``-regular tree ``T_{x+1} = G'_{x+1}/G'_{O_{x+1}}``. Taking the
quotient by a [congruence subgroup](https://en.wikipedia.org/wiki/Congruence_subgroup) ``A(g)``, where ``g(x)``
is irreducible of even degree, yields a finite ``(q+1)``-regular graph ``\\Gamma_g = A(g) \\backslash T_{x+1}``.
This graph is the Cayley graph of ``PSL_2(\\mathbb{F}_{q^d})`` with respect to the images of the ``q+1`` generators.

# Arguments
- `R`: Polynomial ring ``\\mathbb{F}_q[x]`` where `q` is a power of 2.
"""
function morgenstern_solutions(R::FqPolyRing)
    F = base_ring(R)
    unit = gen(F)
    q = order(F)
    f = morgenstern_f(R) # random sampler
    ε = coeff(f, 0)
    # (1, 0) is always a solution: 1² + 1·0 + 0²·ε = 1
    sols = [(one(F),zero(F))]
    # For each s ∈ 𝔽_q, (γ, δ) = (s/√f(s), 1/√f(s)) is a solution to γ² + γδ + δ²ε = 1 [morgenstern1994existence](@cite).
    # This yields q solutions, and with (1,0) gives all q+1 solutions.
    for s in F
        fs = f(s)
        sfs = sqrt(fs)
        α = s*inv(sfs) # γ
        @assert s*inv(sfs) == inv(sfs)*s
        β = inv(sfs) # δ
        @assert α^2+α*β+ε*β^2==1
        push!(sols, (α,β))
    end
    @assert length(unique(sols))==q+1
    return ε, unique(sols)
end

"""
<<<<<<< HEAD
    morgenstern_generators(l::Int, i::Int)

Compute generators for the Morgenstern construction of expander graphs over PSL₂(𝔽_{qⁱ}), where
`q = 2ˡ` and `i` is even. Returns:
- `generators`: List of `q+1` matrices in PSL₂(𝔽_{qⁱ}) (note PSL₂=SL₂ in characteristic 2)
- `group_order`: The size of PSL₂(𝔽_{qⁱ}) = qⁱ(qⁱ²-1)

The `morgenstern_generators` is optimized for Cayley graph construction via BFS traversal
without full group enumeration. For graph construction, use `cayley_left(generators, group_order)`
or `cayley_right(generators, group_order)`.
=======
Give all Morgenstern generators over ``PSL_2(q^i)``, where i is even, ``q=2^l``, and p is prime.

The theorem *5.13* of [morgenstern1994existence](@cite) provides a method to construct families of
(q+1)-regular Ramanujan graphs for **even prime** powers q. This explicit construction produces Cayley
graphs of the *projective special linear group* ``\\mathrm{PSL}_2(\\mathbb{F}_{q^d})`` with respect to a
specific set of ``q+1`` generators. These generators are ``2 \\times 2`` matrices of the form:

```math
\\begin{aligned}
\\begin{pmatrix}
1 & \\gamma_k + \\delta_k\\mathbb{i} \\\\
(\\gamma_k + \\delta_k\\mathbb{i} + \\delta_k)x & 1
\\end{pmatrix}, \\quad k=1,\\ldots,q+1
\\end{aligned}
```

where q = 2^l is an *even* prime power, and d is an even integer extension degree. The field ``\\mathbb{F}_{q^d}`` is
constructed as ``\\mathbb{F}_q[x]/g(x)\\mathbb{F}_q[x]`` where g(x) is an irreducible polynomial of degree d. Within
this field, ``\\mathbb{i}`` denotes a root of the irreducible polynomial ``x^2 + x + \\varepsilon = 0``. The pairs
``(\\gamma_k, \\delta_k)`` are the q+1 solutions in `\\mathbb{F}_q^2`` to the ``\\gamma_k^2 + \\gamma_k\\delta_k + \\delta_k^2\\varepsilon = 1``.
And x is the polynomial variable that represents an element of ``\\mathbb{F}_{q^d}`` in the construction.

The same theorem states that the resulting Cayley graph ``\\Gamma_g`` has the following properties: it is
a (q+1)-regular Ramanujan graph of order ``|\\Gamma_g| = q^{3d} - q^d`` and is non-bipartite. The graph has
girth at least ``\\frac{2}{3}\\log_q|\\Gamma_g|`` and diameter at most ``2\\log_q|\\Gamma_g| + 2``. Furthermore,
as per Theorem *5.11*, all eigenvalues ``\\mu`` of the adjacency matrix satisfy ``|\\mu| \\leq 2\\sqrt{q}`` for ``\\mu \\neq ``\\pm(q+1)``.
>>>>>>> 052a2556

!!! note
    In the construction of Morgenstern Ramanujan graphs for even prime powers ``q = 2^l``, we utilize
    the fact that in characteristic 2, the [projective special linear group](https://en.wikipedia.org/wiki/Projective_linear_group)
    ``\\mathrm{PSL}_2(\\mathbb{F}_q)`` is isomorphic to the [special linear group](https://en.wikipedia.org/wiki/Special_linear_group)
    ``\\mathrm{SL}_2(\\mathbb{F}_q)``. This isomorphism holds because the [center](https://en.wikipedia.org/wiki/Center_(group_theory))
    of ``\\mathrm{SL}_2(\\mathbb{F}_q)`` is trivial in characteristic 2 when q is even as confirmed by identity ``Z \\cap SL(2, \\mathbb{F}) = I``. 


Returns ``(SL_2(q^i), B)``, where ``B`` is the list of generators. As ``PSL_2(q^i) = SL_2(q^i)``, we work in ``SL_2(q^i)``.

# Arguments
- `l`: A positive integer specifying that q = 2^l, where q is the size of the base field ``\\mathbb{F}_q``.
- `i`: An *even* positive integer specifying the extension degree for the field ``\\mathbb{F}_{q^i}``. 
"""
<<<<<<< HEAD
function morgenstern_generators(l, i)
    @assert iseven(i)
    p = 2
    q = p^l
    qⁱ = q^i
    𝔽q = GF(q)
    𝔽qⁱ = GF(qⁱ)
    generators = Vector{Matrix{Nemo.FqFieldElem}}(undef, q+1)
    # Find irreducible polynomial x² + x + ε and solutions
    R, x = polynomial_ring(𝔽q, "x")
    ε, Bsols = morgenstern_solutions(R)
    # Find root i of x² + x + ε in 𝔽qⁱ
    Ry, y = polynomial_ring(𝔽qⁱ, "y")
    f = y^2 + y + 𝔽qⁱ(ε)
    𝕚 = roots(f)[1]
    # Generate the q+1 generators
    for (idx, (γ, δ)) in enumerate(Bsols)
        γⁱ = 𝔽qⁱ(γ)
        δⁱ = 𝔽qⁱ(δ)
        a = γⁱ + δⁱ*𝕚
        b = (γⁱ + δⁱ*𝕚 + δⁱ)*gen(𝔽qⁱ)
        mat = [one(𝔽qⁱ) a; b one(𝔽qⁱ)]
        det_mat = one(𝔽qⁱ) - a*b
        sqrt_det = sqrt(det_mat)
        mat_normalized = mat ./ sqrt_det
        generators[idx] = mat_normalized
    end
    group_order = qⁱ * (qⁱ^2 - 1)
    return generators, group_order
=======
function morgenstern_generators(l::Int, i::Int)
    @assert iseven(i) "Extension degree i must be even for Morgenstern construction (Theorem 5.13) of [morgenstern1994existence](@cite)"
    p = 2
    q = p^l
    qⁱ = q^i
    # finite fields 𝔽_q and extension 𝔽_qⁱ as in Section 5
    𝔽q, _ = finite_field(p, l)
    𝔽qⁱ, _ = finite_field(p, l * i)
    # Embedding morphism from 𝔽_q to 𝔽_qⁱ for field extension
    morph = embed(𝔽q, 𝔽qⁱ)
    # Given irreducible polynomial x² + x + ε, find solutions to γ² + γδ + δ²ε = 1
    R𝔽q, x = polynomial_ring(𝔽q, :x)
    ε, Bsols = morgenstern_solutions(R𝔽q)
    # Theorem 5.13: There are exactly q+1 solutions (γ,δ) ∈ 𝔽_q² to γ² + γδ + δ²ε = 1
    @assert length(Bsols) == q + 1 "Expected $((q+1)) solutions as per Theorem 5.13"
    R𝔽qⁱ, y = polynomial_ring(𝔽qⁱ, :y)
    𝕚s = roots(y^2+y+morph(ε))
    @assert length(𝕚s) == 2 "Irreducible quadratic x² + x + ε must have exactly 2 roots in extension field 𝔽_qⁱ"
    𝕚 = rand(𝕚s) # selecting one of the two roots at random
    # Note: In characteristic 2, PSL₂(𝔽_qⁱ) = SL₂(𝔽_qⁱ).
    SL₂qⁱ = SL(2, 𝔽qⁱ)
    @info "|SL₂(𝔽($(qⁱ)))| = $(order(SL₂qⁱ))"
    order(SL₂qⁱ) > 10_000 && @warn "We are working with a very big group, this will take a long time."
    order(SL₂qⁱ) > 300_000 && throw(ArgumentError("The group is too big, we refuse to even try to proceed."))
    B = eltype(SL₂qⁱ)[]
    xᵥₐₗ = gen(𝔽qⁱ)
    for (γ, δ) in Bsols
        # Embed γ, δ from 𝔽_q to 𝔽_qⁱ
        γ = morph(γ)
        δ = morph(δ)
        # see Eq. 21 of [morgenstern1994existence](@cite)
        mat = matrix(𝔽qⁱ, [1              γ+δ*𝕚; 
                           (γ+δ*𝕚+δ)*xᵥₐₗ     1])
        # normalize the matrix to have determinant 1 for SL₂
        detₘₐₜ = det(mat)
        @assert !iszero(detₘₐₜ) "Generator matrix must be invertible"
        normalizedₘₐₜ = mat*inv(sqrt(detₘₐₜ))
        @assert det(normalizedₘₐₜ) == one(𝔽qⁱ) "Normalized matrix must have determinant 1 for SL₂"
        g = SL₂qⁱ(normalizedₘₐₜ)
        @assert g^2 == one(SL₂qⁱ) "Each generator must have order 2 (Theorem 5.13)"
        push!(B, g)
    end
    return SL₂qⁱ, B
>>>>>>> 052a2556
end

abstract type MorgensternAlgorithm end

struct AllPairs <: MorgensternAlgorithm end
struct FirstOnly <: MorgensternAlgorithm end

"""
<<<<<<< HEAD
    alternative_morgenstern_generators(B::AbstractVector, ::AllPairs)

Create alternative Morgenstern generators using all pairwise products (i≠j).
=======
Create alternative Morgenstern generators using all pairwise products (i≠j).

Morgenstern showed that for every prime q, there exist infinitely many groups
``\\G_i = \\mathrm{PGL}_2(q^i)`` or ``G_i = \\mathrm{PSL}_2(q^i)``, each with a
symmetric generating set ``B_i`` of size ``q+1``, such that the Cayley graphs
``\\mathrm{Cay}(G_i, B_i)`` are Ramanujan graphs ([morgenstern1994existence](@cite),
[dinur2022locally](@cite)). That is, the second largest eigenvalue satisfies
``\\lambda(\\mathrm{Cay}(G_i, B_i)) \\leq 2\\sqrt{q}/(q+1)``.

The construction uses an explicit *arithmetic [lattice](https://en.wikipedia.org/wiki/Lattice_(discrete_subgroup))*
``\\Gamma`` in ``\\mathrm{PSL}_2(\\mathbb{F}_q)`` that is isomorphic to the [free product](https://en.wikipedia.org/wiki/Free_product)
of ``q+1`` copies of the cyclic group of order 2, where ``B = {b_0, b_1, \\ldots, b_q}``
consists of elements of order ``2`` [dinur2022locally](@cite). The Cayley graphs are
obtained as images ``B_i = \\phi(B)`` under [epimorphisms](https://en.wikipedia.org/wiki/Epimorphism)
``\\phi: \\Gamma \\to G_i``.

Dinur provided an *alternative* construction of symmetric generating sets ``A_i`` for
``G_i = \\mathrm{PGL}_2(q^i)`` such that the pairs ``(A_i, B_i)`` satisfy the total
non-congruency condition [dinur2022locally](@cite) for Morgenstern construction of
Ramanujan graphs using even prime q.

## Generator Constructions

### All Pairs Construction

The subgroup ``\\Lambda`` is generated by the symmetric set

```math
\\begin{aligned}
A = {b_t b_s \\mid b_t, b_s \\in B, t \\neq s}
\\end{aligned}
```

which has size ``k_1 = q^2 + q``. For a finite group ``G`` with symmetric generating set
``B`` where each element has order 2, the all pairs construction generates the alternative generating set:
>>>>>>> 052a2556

```math
\\begin{aligned}
A = {b_i b_j \\mid b_i, b_j \\in B, i \\neq j}
\\end{aligned}
```

This construction yields Cayley graphs ``\\text{Cay}(G_i, A_i)`` with spectral expansion satisfying:

```math
\\begin{aligned}
\\lambda(\\text{Cay}(G_i, A_i)) < \\frac{3q-1}{q^2+q} < \\frac{3\\sqrt{k_1-1}}{k_1}
\\end{aligned}
```
"""
function alternative_morgenstern_generators(B::AbstractVector, ::AllPairs)
<<<<<<< HEAD
=======
    @assert !isempty(B)
    @assert all(x -> x isa GroupElem, B) "All elements in B must be group elements"
>>>>>>> 052a2556
    A = eltype(B)[]
    N = length(B)
    sizehint!(A, N*(N-1))
    @assert N >= 2 "Generating set B must have at least 2 elements"
    for i in 1:N
        for j in 1:N
            if i ≠ j
                a = B[i] * B[j]
                push!(A, a)
            end
        end
    end
    @assert length(A) == N*(N-1) "Output set should have size |B|*(|B|-1) = $(N*(N-1))"
    @assert all(a -> inv(a) in A, A) "Set A must be symmetric"
    @assert !(one(B[1]) in A) "Identity element cannot be in generating set A"
    @assert (N-1 <= 4) || (length(unique(A)) == length(A)) "Claim 6.1(iii): All generators distinct for q > 4 [dinur2022locally](@cite)"
    @assert all(a -> a*a != one(B[1]), A) "Claim 6.1(iii): Each element must have order > 2 [dinur2022locally](@cite)"
    @assert all(a -> !(a in B), A) "Claim 6.1(iii): Generated elements cannot be in original set B [dinur2022locally](@cite)"
    return A
end

"""
<<<<<<< HEAD
    alternative_morgenstern_generators(B::AbstractVector, ::FirstOnly)

Create alternative Morgenstern generators using products with first element only.
=======
Create alternative Morgenstern generators using products with first element only.

## Generator Constructions

### First Element Construction

A more efficient construction recognizes that ``\\Lambda`` is actually a
[free group](https://en.wikipedia.org/wiki/Free_group) on the q generators
``\\b_0 b_j : j = 1, \\ldots, q``. Since ``(b_0 b_j)^{-1} = b_j b_0``, we obtain
the symmetric generating set:
>>>>>>> 052a2556

```math
\\begin{aligned}
A' = {b_0 b_j, b_j b_0 \\mid j = 1, \\ldots, q}
\\end{aligned}
```

This construction produces Cayley graphs with improved spectral properties:

```math
\\begin{aligned}
\\lambda(\\text{Cay}(G_i, A'_i)) < \\frac{3\\sqrt{2q-1}}{2q}
\\end{aligned}
```

The default constructor uses the more efficient `FirstOnly` algorithm, providing better
spectral expansion with smaller generating sets of size ``k_1 = 2q`` compared to ``k_1 = q^2 + q``
for the all pairs construction.
"""
function alternative_morgenstern_generators(B::AbstractVector, ::FirstOnly)
<<<<<<< HEAD
=======
    @assert !isempty(B) "Generating set B must not be empty"
    @assert all(x -> x isa GroupElem, B) "All elements in B must be group elements"
>>>>>>> 052a2556
    A = eltype(B)[]
    N = length(B)
    sizehint!(A, 2*(N-1))
    @assert N >= 2 "Generating set B must have at least 2 elements"
    for i in 2:N
        push!(A, B[1] * B[i])
        push!(A, B[i] * B[1])
    end
    @assert length(A) == 2*(N-1) "Output set should have size 2*(|B|-1) = $(2*(N-1))"
    @assert all(a -> inv(a) in A, A) "Set A must be symmetric"
    @assert !(one(B[1]) in A) "Identity element cannot be in generating set A"
    @assert (N - 1 <= 4) || (length(unique(A)) == length(A)) "All generators distinct for q > 4"
    @assert all(a -> a*a != one(B[1]), A) "Claim 6.1(iii): Each element must have order > 2"
    @assert all(a -> !(a in B), A) "Generated elements cannot be in original set B"
    return A
end

alternative_morgenstern_generators(B) = alternative_morgenstern_generators(B, FirstOnly())<|MERGE_RESOLUTION|>--- conflicted
+++ resolved
@@ -1,12 +1,3 @@
-<<<<<<< HEAD
-using Nemo
-using Oscar
-using Oscar: embed
-using LinearAlgebra
-using Random
-
-=======
->>>>>>> 052a2556
 """
 Finds an irreducible polynomial of the form ``f(x) = x^2 + x + \\varepsilon`` over
 the finite field ``\\mathbb{F}_q``.
@@ -233,18 +224,6 @@
 end
 
 """
-<<<<<<< HEAD
-    morgenstern_generators(l::Int, i::Int)
-
-Compute generators for the Morgenstern construction of expander graphs over PSL₂(𝔽_{qⁱ}), where
-`q = 2ˡ` and `i` is even. Returns:
-- `generators`: List of `q+1` matrices in PSL₂(𝔽_{qⁱ}) (note PSL₂=SL₂ in characteristic 2)
-- `group_order`: The size of PSL₂(𝔽_{qⁱ}) = qⁱ(qⁱ²-1)
-
-The `morgenstern_generators` is optimized for Cayley graph construction via BFS traversal
-without full group enumeration. For graph construction, use `cayley_left(generators, group_order)`
-or `cayley_right(generators, group_order)`.
-=======
 Give all Morgenstern generators over ``PSL_2(q^i)``, where i is even, ``q=2^l``, and p is prime.
 
 The theorem *5.13* of [morgenstern1994existence](@cite) provides a method to construct families of
@@ -271,7 +250,6 @@
 a (q+1)-regular Ramanujan graph of order ``|\\Gamma_g| = q^{3d} - q^d`` and is non-bipartite. The graph has
 girth at least ``\\frac{2}{3}\\log_q|\\Gamma_g|`` and diameter at most ``2\\log_q|\\Gamma_g| + 2``. Furthermore,
 as per Theorem *5.11*, all eigenvalues ``\\mu`` of the adjacency matrix satisfy ``|\\mu| \\leq 2\\sqrt{q}`` for ``\\mu \\neq ``\\pm(q+1)``.
->>>>>>> 052a2556
 
 !!! note
     In the construction of Morgenstern Ramanujan graphs for even prime powers ``q = 2^l``, we utilize
@@ -287,37 +265,6 @@
 - `l`: A positive integer specifying that q = 2^l, where q is the size of the base field ``\\mathbb{F}_q``.
 - `i`: An *even* positive integer specifying the extension degree for the field ``\\mathbb{F}_{q^i}``. 
 """
-<<<<<<< HEAD
-function morgenstern_generators(l, i)
-    @assert iseven(i)
-    p = 2
-    q = p^l
-    qⁱ = q^i
-    𝔽q = GF(q)
-    𝔽qⁱ = GF(qⁱ)
-    generators = Vector{Matrix{Nemo.FqFieldElem}}(undef, q+1)
-    # Find irreducible polynomial x² + x + ε and solutions
-    R, x = polynomial_ring(𝔽q, "x")
-    ε, Bsols = morgenstern_solutions(R)
-    # Find root i of x² + x + ε in 𝔽qⁱ
-    Ry, y = polynomial_ring(𝔽qⁱ, "y")
-    f = y^2 + y + 𝔽qⁱ(ε)
-    𝕚 = roots(f)[1]
-    # Generate the q+1 generators
-    for (idx, (γ, δ)) in enumerate(Bsols)
-        γⁱ = 𝔽qⁱ(γ)
-        δⁱ = 𝔽qⁱ(δ)
-        a = γⁱ + δⁱ*𝕚
-        b = (γⁱ + δⁱ*𝕚 + δⁱ)*gen(𝔽qⁱ)
-        mat = [one(𝔽qⁱ) a; b one(𝔽qⁱ)]
-        det_mat = one(𝔽qⁱ) - a*b
-        sqrt_det = sqrt(det_mat)
-        mat_normalized = mat ./ sqrt_det
-        generators[idx] = mat_normalized
-    end
-    group_order = qⁱ * (qⁱ^2 - 1)
-    return generators, group_order
-=======
 function morgenstern_generators(l::Int, i::Int)
     @assert iseven(i) "Extension degree i must be even for Morgenstern construction (Theorem 5.13) of [morgenstern1994existence](@cite)"
     p = 2
@@ -361,7 +308,6 @@
         push!(B, g)
     end
     return SL₂qⁱ, B
->>>>>>> 052a2556
 end
 
 abstract type MorgensternAlgorithm end
@@ -370,11 +316,6 @@
 struct FirstOnly <: MorgensternAlgorithm end
 
 """
-<<<<<<< HEAD
-    alternative_morgenstern_generators(B::AbstractVector, ::AllPairs)
-
-Create alternative Morgenstern generators using all pairwise products (i≠j).
-=======
 Create alternative Morgenstern generators using all pairwise products (i≠j).
 
 Morgenstern showed that for every prime q, there exist infinitely many groups
@@ -410,7 +351,6 @@
 
 which has size ``k_1 = q^2 + q``. For a finite group ``G`` with symmetric generating set
 ``B`` where each element has order 2, the all pairs construction generates the alternative generating set:
->>>>>>> 052a2556
 
 ```math
 \\begin{aligned}
@@ -427,20 +367,17 @@
 ```
 """
 function alternative_morgenstern_generators(B::AbstractVector, ::AllPairs)
-<<<<<<< HEAD
-=======
     @assert !isempty(B)
     @assert all(x -> x isa GroupElem, B) "All elements in B must be group elements"
->>>>>>> 052a2556
     A = eltype(B)[]
     N = length(B)
     sizehint!(A, N*(N-1))
     @assert N >= 2 "Generating set B must have at least 2 elements"
     for i in 1:N
         for j in 1:N
-            if i ≠ j
-                a = B[i] * B[j]
-                push!(A, a)
+            if i!=j
+                a = B[i]*B[j]
+                push!(A,a)
             end
         end
     end
@@ -454,11 +391,6 @@
 end
 
 """
-<<<<<<< HEAD
-    alternative_morgenstern_generators(B::AbstractVector, ::FirstOnly)
-
-Create alternative Morgenstern generators using products with first element only.
-=======
 Create alternative Morgenstern generators using products with first element only.
 
 ## Generator Constructions
@@ -469,7 +401,6 @@
 [free group](https://en.wikipedia.org/wiki/Free_group) on the q generators
 ``\\b_0 b_j : j = 1, \\ldots, q``. Since ``(b_0 b_j)^{-1} = b_j b_0``, we obtain
 the symmetric generating set:
->>>>>>> 052a2556
 
 ```math
 \\begin{aligned}
@@ -490,18 +421,15 @@
 for the all pairs construction.
 """
 function alternative_morgenstern_generators(B::AbstractVector, ::FirstOnly)
-<<<<<<< HEAD
-=======
     @assert !isempty(B) "Generating set B must not be empty"
     @assert all(x -> x isa GroupElem, B) "All elements in B must be group elements"
->>>>>>> 052a2556
     A = eltype(B)[]
     N = length(B)
     sizehint!(A, 2*(N-1))
     @assert N >= 2 "Generating set B must have at least 2 elements"
     for i in 2:N
-        push!(A, B[1] * B[i])
-        push!(A, B[i] * B[1])
+        push!(A,B[1]*B[i])
+        push!(A,B[i]*B[1])
     end
     @assert length(A) == 2*(N-1) "Output set should have size 2*(|B|-1) = $(2*(N-1))"
     @assert all(a -> inv(a) in A, A) "Set A must be symmetric"
