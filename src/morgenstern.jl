using Nemo
using Oscar
using Oscar: embed
using LinearAlgebra
using Random

"""
Randomly sample for ε∈𝔽q until you find one such that x^2+x+ε∈𝔽q[x] is irreducible.

Takes as input 𝔽q[x], the polynomial ring we want to work with.

Returns x^2+x+ε.

See [morgenstern1994existence](@cite).
"""
function morgenstern_f(R)
    x = gen(R)
    count = 0
    while true
        count += 1
        p = x^2+x+rand(R,0:0)
        if is_irreducible(p)
            @debug "`morgenstern_f` ran $(count) attempt(s)"
            return p
        end
    end
end

"""
Internally call the `morgenstern_f` sampler to find an irreducible x^2+x+ε∈𝔽q[x].
Then find all q+1 solutions (γ,δ) of γ²+γδ+δ²ε=1.

Takes as input 𝔽q[x], the polynomial ring we want to work with.

Returns (ε, sols), where sols is the list of solutions.

See [morgenstern1994existence](@cite).
"""
function morgenstern_solutions(R)
    F = base_ring(R)
    unit = gen(F)
    q = order(F)
    f = morgenstern_f(R) # random sampler
    ε = coefficients(f)[0]
    sols = [(one(F),zero(F))]
    for s in F
        fs = f(s)
        sfs = sqrt(fs)
        α = s*inv(sfs)
        @assert s*inv(sfs) == inv(sfs)*s
        β = inv(sfs)
        @assert α^2 + α*β + ε*β^2 == 1
        push!(sols, (α,β))
    end
    @assert length(unique(sols))==q+1
    return ε, sols
end

"""
Give all Morgenstern generators over PSL₂qⁱ, where i is even, q=2ˡ, and p is prime.

Returns (SL₂qⁱ, B), where B is the list of generators. As PSL₂qⁱ=SL₂qⁱ, we keep in SL₂qⁱ.

See [morgenstern1994existence](@cite).
"""
function morgenstern_generators(l,i)
    @assert iseven(i)
    p = 2
    q = p^l
    qⁱ = q^i
<<<<<<< HEAD
    @info "q = 2^$(l) = $(q)"
    @info "qⁱ = $(q)^$(i) = $(qⁱ)"
    𝔽q , unit = finite_field(p,l)
    𝔽qⁱ, punit = finite_field(p,l*i)
    morph = embed(𝔽q,𝔽qⁱ)
    R𝔽q, x = polynomial_ring(𝔽q, "x")
    R𝔽qⁱ, y = polynomial_ring(𝔽qⁱ, "y")
=======
    𝔽q , unit = finite_field(p,l)
    𝔽qⁱ, punit = finite_field(p,l*i)
    morph = embed(𝔽q,𝔽qⁱ)
    R𝔽q, x = polynomial_ring(𝔽q, :x)
    R𝔽qⁱ, y = polynomial_ring(𝔽qⁱ, :y)
>>>>>>> eb975bca
    ε, Bsols = morgenstern_solutions(R𝔽q)
    @assert length(Bsols) == q+1
    𝕚s = roots(y^2+y+morph(ε))
    𝕚 = rand(𝕚s) # selecting one of the two roots at random
    # PSL₂qⁱ and PGL₂qⁱ are the same, so we are not going to try to work with the larger GL₂qⁱ
    #GL₂qⁱ = general_linear_group(2,𝔽qⁱ)
    #@info "|GL₂(𝔽(qⁱ))| = $(length(GL₂qⁱ))"
    SL₂qⁱ = special_linear_group(2,𝔽qⁱ)
    @info "|SL₂(𝔽(qⁱ))| = $(length(SL₂qⁱ))"
    if length(SL₂qⁱ)>10_000
        @warn "We are working with a very big group, this will take a long time."
    end
    if length(SL₂qⁱ)>300_000
        error("The group is too big, we refuse to even try to proceed.")
    end
    # The Center is a single element when p=2, so PSL and SL are the same,
    # therefore the computations below are not necessary. VERIFY
    #CSL₂qⁱ, Cₘₒᵣₚₕ = center(SL₂qⁱ) # seems to take time that scales with the size of SL₂qⁱ even though it is either 1 or 2 element group.
    #@info "|Center of SL₂(𝔽(qⁱ))| = $(length(CSL₂qⁱ))"
    #PSL₂qⁱ, Pₘₒᵣₚₕ = quo(SL₂qⁱ,CSL₂qⁱ)
    #@info "|PSL₂(𝔽(qⁱ))| = $(length(PSL₂qⁱ))"
    #@assert length(GL₂qⁱ) == length(SL₂qⁱ) == length(PSL₂qⁱ)
    slunit = one(SL₂qⁱ)
    B = typeof(slunit)[]
    for sol in Bsols
        γ,δ = morph.(sol)
        #γ+δ*𝕚 ∈ 𝔽qⁱ
        #(γ+δ*𝕚+δ)*morph(unit) ∈ 𝔽qⁱ
        _mat = 𝔽qⁱ[1 γ+δ*𝕚; (γ+δ*𝕚+δ)*punit 1]
        _matp = _mat * inv(sqrt(det(_mat))) # XXX This seems implicit in the papers, VERIFY
        @assert _mat * inv(sqrt(det(_mat))) == inv(sqrt(det(_mat))) * _mat
        b = SL₂qⁱ(_matp)
        @assert b^2==slunit
        push!(B,b)
    end
    SL₂qⁱ, B
end

abstract type MorgensternAlgorithm end

struct AllPairs <: MorgensternAlgorithm end
struct FirstOnly <: MorgensternAlgorithm end

"""
<<<<<<< HEAD
    alternative_morgenstern_generators(B::AbstractVector, ::AllPairs)

=======
>>>>>>> eb975bca
Create alternative Morgenstern generators using all pairwise products (i≠j).

Introduced in Sec. 6.1 of [dinur2022locally](@cite).
Building upon [morgenstern1994existence](@cite).
"""
function alternative_morgenstern_generators(B::AbstractVector, ::AllPairs)
    A = eltype(B)[]
    N = length(B)
    for i in 1:N
        for j in 1:N
            if i ≠ j
                a = B[i] * B[j]
                push!(A, a)
            end
        end
    end
    return A
end

"""
<<<<<<< HEAD
    alternative_morgenstern_generators(B::AbstractVector, ::FirstOnly)

=======
>>>>>>> eb975bca
Create alternative Morgenstern generators using products with first element only.

Introduced as the "better" alternative in Sec. 6.1 of [dinur2022locally](@cite).
Building upon [morgenstern1994existence](@cite).
"""
function alternative_morgenstern_generators(B::AbstractVector, ::FirstOnly)
    A = eltype(B)[]
    N = length(B)
    for i in 2:N
        push!(A, B[1] * B[i])
        push!(A, B[i] * B[1])
    end
    return A
end

<<<<<<< HEAD
# Convenience methods
=======
>>>>>>> eb975bca
alternative_morgenstern_generators(B) = alternative_morgenstern_generators(B, FirstOnly())<|MERGE_RESOLUTION|>--- conflicted
+++ resolved
@@ -68,21 +68,11 @@
     p = 2
     q = p^l
     qⁱ = q^i
-<<<<<<< HEAD
-    @info "q = 2^$(l) = $(q)"
-    @info "qⁱ = $(q)^$(i) = $(qⁱ)"
-    𝔽q , unit = finite_field(p,l)
-    𝔽qⁱ, punit = finite_field(p,l*i)
-    morph = embed(𝔽q,𝔽qⁱ)
-    R𝔽q, x = polynomial_ring(𝔽q, "x")
-    R𝔽qⁱ, y = polynomial_ring(𝔽qⁱ, "y")
-=======
     𝔽q , unit = finite_field(p,l)
     𝔽qⁱ, punit = finite_field(p,l*i)
     morph = embed(𝔽q,𝔽qⁱ)
     R𝔽q, x = polynomial_ring(𝔽q, :x)
     R𝔽qⁱ, y = polynomial_ring(𝔽qⁱ, :y)
->>>>>>> eb975bca
     ε, Bsols = morgenstern_solutions(R𝔽q)
     @assert length(Bsols) == q+1
     𝕚s = roots(y^2+y+morph(ε))
@@ -127,11 +117,6 @@
 struct FirstOnly <: MorgensternAlgorithm end
 
 """
-<<<<<<< HEAD
-    alternative_morgenstern_generators(B::AbstractVector, ::AllPairs)
-
-=======
->>>>>>> eb975bca
 Create alternative Morgenstern generators using all pairwise products (i≠j).
 
 Introduced in Sec. 6.1 of [dinur2022locally](@cite).
@@ -142,9 +127,9 @@
     N = length(B)
     for i in 1:N
         for j in 1:N
-            if i ≠ j
-                a = B[i] * B[j]
-                push!(A, a)
+            if i!=j
+                a = B[i]*B[j]
+                push!(A,a)
             end
         end
     end
@@ -152,11 +137,6 @@
 end
 
 """
-<<<<<<< HEAD
-    alternative_morgenstern_generators(B::AbstractVector, ::FirstOnly)
-
-=======
->>>>>>> eb975bca
 Create alternative Morgenstern generators using products with first element only.
 
 Introduced as the "better" alternative in Sec. 6.1 of [dinur2022locally](@cite).
@@ -166,14 +146,10 @@
     A = eltype(B)[]
     N = length(B)
     for i in 2:N
-        push!(A, B[1] * B[i])
-        push!(A, B[i] * B[1])
+        push!(A,B[1]*B[i])
+        push!(A,B[i]*B[1])
     end
     return A
 end
 
-<<<<<<< HEAD
-# Convenience methods
-=======
->>>>>>> eb975bca
 alternative_morgenstern_generators(B) = alternative_morgenstern_generators(B, FirstOnly())