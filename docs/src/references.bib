--- conflicted
+++ resolved
@@ -441,13 +441,6 @@
   publisher={Elsevier}
 }
 
-<<<<<<< HEAD
-@article{radebold2025explicit,
-  title={Explicit Instances of Quantum Tanner Codes},
-  author={Radebold, Rebecca Katharina and Bartlett, Stephen D and Doherty, Andrew C},
-  journal={arXiv preprint arXiv:2508.05095},
-  year={2025}
-=======
 @article{aikawa2023left,
   title={Left-right Cayley hashing: a new framework for provably secure hash functions},
   author={Aikawa, Yusuke and Jo, Hyungrok and Satake, Shohei},
@@ -497,5 +490,11 @@
   pages={385--413},
   year={2004},
   publisher={Taylor \& Francis}
->>>>>>> f1526bac
+}
+
+@article{radebold2025explicit,
+  title={Explicit Instances of Quantum Tanner Codes},
+  author={Radebold, Rebecca Katharina and Bartlett, Stephen D and Doherty, Andrew C},
+  journal={arXiv preprint arXiv:2508.05095},
+  year={2025}
 }